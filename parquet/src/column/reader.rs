// Licensed to the Apache Software Foundation (ASF) under one
// or more contributor license agreements.  See the NOTICE file
// distributed with this work for additional information
// regarding copyright ownership.  The ASF licenses this file
// to you under the Apache License, Version 2.0 (the
// "License"); you may not use this file except in compliance
// with the License.  You may obtain a copy of the License at
//
//   http://www.apache.org/licenses/LICENSE-2.0
//
// Unless required by applicable law or agreed to in writing,
// software distributed under the License is distributed on an
// "AS IS" BASIS, WITHOUT WARRANTIES OR CONDITIONS OF ANY
// KIND, either express or implied.  See the License for the
// specific language governing permissions and limitations
// under the License.

//! Contains column reader API.

use bytes::Bytes;

use super::page::{Page, PageReader};
use crate::basic::*;
use crate::column::reader::decoder::{
    ColumnValueDecoder, ColumnValueDecoderImpl, DefinitionLevelDecoder, DefinitionLevelDecoderImpl,
    LevelsBufferSlice, RepetitionLevelDecoder, RepetitionLevelDecoderImpl, ValuesBufferSlice,
};
use crate::data_type::*;
use crate::errors::{ParquetError, Result};
use crate::schema::types::ColumnDescPtr;
use crate::util::bit_util::{ceil, num_required_bits, read_num_bytes};

pub(crate) mod decoder;

/// Column reader for a Parquet type.
pub enum ColumnReader {
    BoolColumnReader(ColumnReaderImpl<BoolType>),
    Int32ColumnReader(ColumnReaderImpl<Int32Type>),
    Int64ColumnReader(ColumnReaderImpl<Int64Type>),
    Int96ColumnReader(ColumnReaderImpl<Int96Type>),
    FloatColumnReader(ColumnReaderImpl<FloatType>),
    DoubleColumnReader(ColumnReaderImpl<DoubleType>),
    ByteArrayColumnReader(ColumnReaderImpl<ByteArrayType>),
    FixedLenByteArrayColumnReader(ColumnReaderImpl<FixedLenByteArrayType>),
}

/// Gets a specific column reader corresponding to column descriptor `col_descr`. The
/// column reader will read from pages in `col_page_reader`.
pub fn get_column_reader(
    col_descr: ColumnDescPtr,
    col_page_reader: Box<dyn PageReader>,
) -> ColumnReader {
    match col_descr.physical_type() {
        Type::BOOLEAN => {
            ColumnReader::BoolColumnReader(ColumnReaderImpl::new(col_descr, col_page_reader))
        }
        Type::INT32 => {
            ColumnReader::Int32ColumnReader(ColumnReaderImpl::new(col_descr, col_page_reader))
        }
        Type::INT64 => {
            ColumnReader::Int64ColumnReader(ColumnReaderImpl::new(col_descr, col_page_reader))
        }
        Type::INT96 => {
            ColumnReader::Int96ColumnReader(ColumnReaderImpl::new(col_descr, col_page_reader))
        }
        Type::FLOAT => {
            ColumnReader::FloatColumnReader(ColumnReaderImpl::new(col_descr, col_page_reader))
        }
        Type::DOUBLE => {
            ColumnReader::DoubleColumnReader(ColumnReaderImpl::new(col_descr, col_page_reader))
        }
        Type::BYTE_ARRAY => {
            ColumnReader::ByteArrayColumnReader(ColumnReaderImpl::new(col_descr, col_page_reader))
        }
        Type::FIXED_LEN_BYTE_ARRAY => ColumnReader::FixedLenByteArrayColumnReader(
            ColumnReaderImpl::new(col_descr, col_page_reader),
        ),
    }
}

/// Gets a typed column reader for the specific type `T`, by "up-casting" `col_reader` of
/// non-generic type to a generic column reader type `ColumnReaderImpl`.
///
/// Panics if actual enum value for `col_reader` does not match the type `T`.
pub fn get_typed_column_reader<T: DataType>(col_reader: ColumnReader) -> ColumnReaderImpl<T> {
    T::get_column_reader(col_reader).unwrap_or_else(|| {
        panic!(
            "Failed to convert column reader into a typed column reader for `{}` type",
            T::get_physical_type()
        )
    })
}

/// Typed value reader for a particular primitive column.
pub type ColumnReaderImpl<T> = GenericColumnReader<
    RepetitionLevelDecoderImpl,
    DefinitionLevelDecoderImpl,
    ColumnValueDecoderImpl<T>,
>;

/// Reads data for a given column chunk, using the provided decoders:
///
/// - R: `ColumnLevelDecoder` used to decode repetition levels
/// - D: `ColumnLevelDecoder` used to decode definition levels
/// - V: `ColumnValueDecoder` used to decode value data
pub struct GenericColumnReader<R, D, V> {
    descr: ColumnDescPtr,

    page_reader: Box<dyn PageReader>,

    /// The total number of values stored in the data page.
    num_buffered_values: usize,

    /// The number of values from the current data page that has been decoded into memory
    /// so far.
    num_decoded_values: usize,

    /// True if the end of the current data page denotes the end of a record
    has_record_delimiter: bool,

    /// The decoder for the definition levels if any
    def_level_decoder: Option<D>,

    /// The decoder for the repetition levels if any
    rep_level_decoder: Option<R>,

    /// The decoder for the values
    values_decoder: V,
}

impl<V> GenericColumnReader<RepetitionLevelDecoderImpl, DefinitionLevelDecoderImpl, V>
where
    V: ColumnValueDecoder,
{
    /// Creates new column reader based on column descriptor and page reader.
    pub fn new(descr: ColumnDescPtr, page_reader: Box<dyn PageReader>) -> Self {
        let values_decoder = V::new(&descr);

        let def_level_decoder = (descr.max_def_level() != 0)
            .then(|| DefinitionLevelDecoderImpl::new(descr.max_def_level()));

        let rep_level_decoder = (descr.max_rep_level() != 0)
            .then(|| RepetitionLevelDecoderImpl::new(descr.max_rep_level()));

        Self::new_with_decoders(
            descr,
            page_reader,
            values_decoder,
            def_level_decoder,
            rep_level_decoder,
        )
    }
}

impl<R, D, V> GenericColumnReader<R, D, V>
where
    R: RepetitionLevelDecoder,
    D: DefinitionLevelDecoder,
    V: ColumnValueDecoder,
{
    pub(crate) fn new_with_decoders(
        descr: ColumnDescPtr,
        page_reader: Box<dyn PageReader>,
        values_decoder: V,
        def_level_decoder: Option<D>,
        rep_level_decoder: Option<R>,
    ) -> Self {
        Self {
            descr,
            def_level_decoder,
            rep_level_decoder,
            page_reader,
            num_buffered_values: 0,
            num_decoded_values: 0,
            values_decoder,
            has_record_delimiter: false,
        }
    }

    /// Reads a batch of values of at most `batch_size`, returning a tuple containing the
    /// actual number of non-null values read, followed by the corresponding number of levels,
    /// i.e, the total number of values including nulls, empty lists, etc...
    ///
    /// If the max definition level is 0, `def_levels` will be ignored, otherwise it will be
    /// populated with the number of levels read, with an error returned if it is `None`.
    ///
    /// If the max repetition level is 0, `rep_levels` will be ignored, otherwise it will be
    /// populated with the number of levels read, with an error returned if it is `None`.
    ///
    /// `values` will be contiguously populated with the non-null values. Note that if the column
    /// is not required, this may be less than either `batch_size` or the number of levels read
    #[deprecated(note = "Use read_records")]
    pub fn read_batch(
        &mut self,
        batch_size: usize,
        def_levels: Option<&mut D::Slice>,
        rep_levels: Option<&mut R::Slice>,
        values: &mut V::Slice,
    ) -> Result<(usize, usize)> {
        let (_, values, levels) = self.read_records(batch_size, def_levels, rep_levels, values)?;

        Ok((values, levels))
    }

    /// Read up to `max_records` whole records, returning the number of complete
    /// records, non-null values and levels decoded. All levels for a given record
    /// will be read, i.e. the next repetition level, if any, will be 0
    ///
    /// If the max definition level is 0, `def_levels` will be ignored and the number of records,
    /// non-null values and levels decoded will all be equal, otherwise `def_levels` will be
    /// populated with the number of levels read, with an error returned if it is `None`.
    ///
    /// If the max repetition level is 0, `rep_levels` will be ignored and the number of records
    /// and levels decoded will both be equal, otherwise `rep_levels` will be populated with
    /// the number of levels read, with an error returned if it is `None`.
    ///
    /// `values` will be contiguously populated with the non-null values. Note that if the column
    /// is not required, this may be less than either `max_records` or the number of levels read
    pub fn read_records(
        &mut self,
        max_records: usize,
        mut def_levels: Option<&mut D::Slice>,
        mut rep_levels: Option<&mut R::Slice>,
        values: &mut V::Slice,
    ) -> Result<(usize, usize, usize)> {
        let mut max_levels = values.capacity().min(max_records);
        if let Some(ref levels) = def_levels {
            max_levels = max_levels.min(levels.capacity());
        }
        if let Some(ref levels) = rep_levels {
            max_levels = max_levels.min(levels.capacity())
        }

        let mut total_records_read = 0;
        let mut total_levels_read = 0;
        let mut total_values_read = 0;

        while total_records_read < max_records
            && total_levels_read < max_levels
            && self.has_next()?
        {
            let remaining_records = max_records - total_records_read;
            let remaining_levels = self.num_buffered_values - self.num_decoded_values;
            let levels_to_read = remaining_levels.min(max_levels - total_levels_read);

            let (records_read, levels_read) = match self.rep_level_decoder.as_mut() {
                Some(reader) => {
                    let out = rep_levels
                        .as_mut()
                        .ok_or_else(|| general_err!("must specify repetition levels"))?;

                    let (mut records_read, levels_read) = reader.read_rep_levels(
                        out,
                        total_levels_read..total_levels_read + levels_to_read,
                        remaining_records,
                    )?;

                    if levels_read == remaining_levels && self.has_record_delimiter {
                        // Reached end of page, which implies records_read < remaining_records
                        // as otherwise would have stopped reading before reaching the end
                        assert!(records_read < remaining_records); // Sanity check
                        records_read += reader.flush_partial() as usize;
                    }
                    (records_read, levels_read)
                }
                None => {
                    let min = remaining_records.min(levels_to_read);
                    (min, min)
                }
            };

            let values_to_read = match self.def_level_decoder.as_mut() {
                Some(reader) => {
                    let out = def_levels
                        .as_mut()
                        .ok_or_else(|| general_err!("must specify definition levels"))?;

                    let read = reader
                        .read_def_levels(out, total_levels_read..total_levels_read + levels_read)?;

                    if read != levels_read {
                        return Err(general_err!("insufficient definition levels read from column - expected {rep_levels}, got {read}"));
                    }

                    let null_count = out.count_nulls(
                        total_levels_read..total_levels_read + read,
                        self.descr.max_def_level(),
                    );
                    levels_read - null_count
                }
                None => levels_read,
            };

            let values_read = self.values_decoder.read(
                values,
                total_values_read..total_values_read + values_to_read,
            )?;

            if values_read != values_to_read {
                return Err(general_err!(
                    "insufficient values read from column - expected: {values_to_read}, got: {values_read}",
                ));
            }

            self.num_decoded_values += levels_read;
            total_records_read += records_read;
            total_levels_read += levels_read;
            total_values_read += values_read;
        }

        Ok((total_records_read, total_values_read, total_levels_read))
    }

    /// Skips over `num_records` records, where records are delimited by repetition levels of 0
    ///
    /// # Returns
    ///
    /// Returns the number of records skipped
    pub fn skip_records(&mut self, num_records: usize) -> Result<usize> {
        let mut remaining_records = num_records;
        while remaining_records != 0 {
            if self.num_buffered_values == self.num_decoded_values {
                let metadata = match self.page_reader.peek_next_page()? {
                    None => return Ok(num_records - remaining_records),
                    Some(metadata) => metadata,
                };

                // If dictionary, we must read it
                if metadata.is_dict {
                    self.read_dictionary_page()?;
                    continue;
                }

                // If page has less rows than the remaining records to
                // be skipped, skip entire page
                let rows = metadata.num_rows.or_else(|| {
                    // If no repetition levels, num_levels == num_rows
                    self.rep_level_decoder
                        .is_none()
                        .then_some(metadata.num_levels)?
                });

                if let Some(rows) = rows {
                    if rows <= remaining_records {
                        self.page_reader.skip_next_page()?;
                        remaining_records -= rows;
                        continue;
                    }
                }
                // because self.num_buffered_values == self.num_decoded_values means
                // we need reads a new page and set up the decoders for levels
                if !self.read_new_page()? {
                    return Ok(num_records - remaining_records);
                }
            }

            // start skip values in page level

            // The number of levels in the current data page
            let remaining_levels = self.num_buffered_values - self.num_decoded_values;

            let (records_read, rep_levels_read) = match self.rep_level_decoder.as_mut() {
                Some(decoder) => {
                    let (mut records_read, levels_read) =
                        decoder.skip_rep_levels(remaining_records, remaining_levels)?;

                    if levels_read == remaining_levels && self.has_record_delimiter {
                        // Reached end of page, which implies records_read < remaining_records
                        // as otherwise would have stopped reading before reaching the end
                        assert!(records_read < remaining_records); // Sanity check
                        records_read += decoder.flush_partial() as usize;
                    }

                    (records_read, levels_read)
                }
                None => {
                    // No repetition levels, so each level corresponds to a row
                    let levels = remaining_levels.min(remaining_records);
                    (levels, levels)
                }
            };

            self.num_decoded_values += rep_levels_read;
            remaining_records -= records_read;

            if self.num_buffered_values == self.num_decoded_values {
                // Exhausted buffered page - no need to advance other decoders
                continue;
            }

            let (values_read, def_levels_read) = match self.def_level_decoder.as_mut() {
                Some(decoder) => {
                    decoder.skip_def_levels(rep_levels_read, self.descr.max_def_level())?
                }
                None => (rep_levels_read, rep_levels_read),
            };

            if rep_levels_read != def_levels_read {
                return Err(general_err!(
                    "levels mismatch, read {} repetition levels and {} definition levels",
                    rep_levels_read,
                    def_levels_read
                ));
            }

            let values = self.values_decoder.skip_values(values_read)?;
            if values != values_read {
                return Err(general_err!(
                    "skipped {} values, expected {}",
                    values,
                    values_read
                ));
            }
        }
        Ok(num_records - remaining_records)
    }

    /// Read the next page as a dictionary page. If the next page is not a dictionary page,
    /// this will return an error.
    fn read_dictionary_page(&mut self) -> Result<()> {
        match self.page_reader.get_next_page()? {
            Some(Page::DictionaryPage {
                buf,
                num_values,
                encoding,
                is_sorted,
            }) => self
                .values_decoder
                .set_dict(buf, num_values, encoding, is_sorted),
            _ => Err(ParquetError::General(
                "Invalid page. Expecting dictionary page".to_string(),
            )),
        }
    }

    /// Read the next page as a dictionary page. If the next page is not a dictionary page,
    /// this will return an error.
    fn read_dictionary_page(&mut self) -> Result<()> {
        match self.page_reader.get_next_page()? {
            Some(Page::DictionaryPage {
                buf,
                num_values,
                encoding,
                is_sorted,
            }) => self
                .values_decoder
                .set_dict(buf, num_values, encoding, is_sorted),
            _ => Err(ParquetError::General(
                "Invalid page. Expecting dictionary page".to_string(),
            )),
        }
    }

    /// Reads a new page and set up the decoders for levels, values or dictionary.
    /// Returns false if there's no page left.
    fn read_new_page(&mut self) -> Result<bool> {
        loop {
            match self.page_reader.get_next_page()? {
                // No more page to read
                None => return Ok(false),
                Some(current_page) => {
                    match current_page {
                        // 1. Dictionary page: configure dictionary for this page.
                        Page::DictionaryPage {
                            buf,
                            num_values,
                            encoding,
                            is_sorted,
                        } => {
                            self.values_decoder
                                .set_dict(buf, num_values, encoding, is_sorted)?;
                            continue;
                        }
                        // 2. Data page v1
                        Page::DataPage {
                            buf,
                            num_values,
                            encoding,
                            def_level_encoding,
                            rep_level_encoding,
                            statistics: _,
                        } => {
                            self.num_buffered_values = num_values as _;
                            self.num_decoded_values = 0;

                            let max_rep_level = self.descr.max_rep_level();
                            let max_def_level = self.descr.max_def_level();

                            let mut offset = 0;

                            if max_rep_level > 0 {
                                let (bytes_read, level_data) = parse_v1_level(
                                    max_rep_level,
                                    num_values,
                                    rep_level_encoding,
                                    buf.slice(offset..),
                                )?;
                                offset += bytes_read;

                                self.has_record_delimiter =
                                    self.page_reader.at_record_boundary()?;

                                self.rep_level_decoder
                                    .as_mut()
                                    .unwrap()
                                    .set_data(rep_level_encoding, level_data);
                            }

                            if max_def_level > 0 {
                                let (bytes_read, level_data) = parse_v1_level(
                                    max_def_level,
                                    num_values,
                                    def_level_encoding,
                                    buf.slice(offset..),
                                )?;
                                offset += bytes_read;

                                self.def_level_decoder
                                    .as_mut()
                                    .unwrap()
                                    .set_data(def_level_encoding, level_data);
                            }

                            self.values_decoder.set_data(
                                encoding,
                                buf.slice(offset..),
                                num_values as usize,
                                None,
                            )?;
                            return Ok(true);
                        }
                        // 3. Data page v2
                        Page::DataPageV2 {
                            buf,
                            num_values,
                            encoding,
                            num_nulls,
                            num_rows: _,
                            def_levels_byte_len,
                            rep_levels_byte_len,
                            is_compressed: _,
                            statistics: _,
                        } => {
                            if num_nulls > num_values {
                                return Err(general_err!("more nulls than values in page, contained {} values and {} nulls", num_values, num_nulls));
                            }

                            self.num_buffered_values = num_values as _;
                            self.num_decoded_values = 0;

                            // DataPage v2 only supports RLE encoding for repetition
                            // levels
                            if self.descr.max_rep_level() > 0 {
                                // Technically a DataPage v2 should not write a record
                                // across multiple pages, however, the parquet writer
                                // used to do this so we preserve backwards compatibility
                                self.has_record_delimiter =
                                    self.page_reader.at_record_boundary()?;

                                self.rep_level_decoder.as_mut().unwrap().set_data(
                                    Encoding::RLE,
                                    buf.slice(..rep_levels_byte_len as usize),
                                );
                            }

                            // DataPage v2 only supports RLE encoding for definition
                            // levels
                            if self.descr.max_def_level() > 0 {
                                self.def_level_decoder.as_mut().unwrap().set_data(
                                    Encoding::RLE,
                                    buf.slice(
                                        rep_levels_byte_len as usize
                                            ..(rep_levels_byte_len + def_levels_byte_len) as usize,
                                    ),
                                );
                            }

                            self.values_decoder.set_data(
                                encoding,
                                buf.slice((rep_levels_byte_len + def_levels_byte_len) as usize..),
                                num_values as usize,
                                Some((num_values - num_nulls) as usize),
                            )?;
                            return Ok(true);
                        }
                    };
                }
            }
        }
    }

    /// Check whether there is more data to read from this column,
<<<<<<< HEAD
    /// If the current page is fully decoded, this will NOT load the next page
    /// into the buffer
    #[inline]
    pub(crate) fn peek_next(&mut self) -> Result<bool> {
        if self.num_buffered_values == 0
            || self.num_buffered_values == self.num_decoded_values
        {
            // TODO: should we return false if read_new_page() = true and
            // num_buffered_values = 0?
            match self.page_reader.peek_next_page()? {
                Some(next_page) => Ok(next_page.num_rows != 0),
                None => Ok(false),
            }
        } else {
            Ok(true)
        }
    }

    /// Check whether there is more data to read from this column,
=======
>>>>>>> 802ed428
    /// If the current page is fully decoded, this will load the next page
    /// (if it exists) into the buffer
    #[inline]
    pub(crate) fn has_next(&mut self) -> Result<bool> {
        if self.num_buffered_values == 0 || self.num_buffered_values == self.num_decoded_values {
            // TODO: should we return false if read_new_page() = true and
            // num_buffered_values = 0?
            if !self.read_new_page()? {
                Ok(false)
            } else {
                Ok(self.num_buffered_values != 0)
            }
        } else {
            Ok(true)
        }
    }
}

fn parse_v1_level(
    max_level: i16,
    num_buffered_values: u32,
    encoding: Encoding,
    buf: Bytes,
) -> Result<(usize, Bytes)> {
    match encoding {
        Encoding::RLE => {
            let i32_size = std::mem::size_of::<i32>();
            let data_size = read_num_bytes::<i32>(i32_size, buf.as_ref()) as usize;
            Ok((
                i32_size + data_size,
                buf.slice(i32_size..i32_size + data_size),
            ))
        }
        Encoding::BIT_PACKED => {
            let bit_width = num_required_bits(max_level as u64);
            let num_bytes = ceil(num_buffered_values as usize * bit_width as usize, 8);
            Ok((num_bytes, buf.slice(..num_bytes)))
        }
        _ => Err(general_err!("invalid level encoding: {}", encoding)),
    }
}

#[cfg(test)]
mod tests {
    use super::*;

    use rand::distributions::uniform::SampleUniform;
    use std::{collections::VecDeque, sync::Arc};

    use crate::basic::Type as PhysicalType;
    use crate::schema::types::{ColumnDescriptor, ColumnPath, Type as SchemaType};
    use crate::util::test_common::page_util::InMemoryPageReader;
    use crate::util::test_common::rand_gen::make_pages;

    const NUM_LEVELS: usize = 128;
    const NUM_PAGES: usize = 2;
    const MAX_DEF_LEVEL: i16 = 5;
    const MAX_REP_LEVEL: i16 = 5;

    // Macro to generate test cases
    macro_rules! test {
        // branch for generating i32 cases
        ($test_func:ident, i32, $func:ident, $def_level:expr, $rep_level:expr,
     $num_pages:expr, $num_levels:expr, $batch_size:expr, $min:expr, $max:expr) => {
            test_internal!(
                $test_func,
                Int32Type,
                get_test_int32_type,
                $func,
                $def_level,
                $rep_level,
                $num_pages,
                $num_levels,
                $batch_size,
                $min,
                $max
            );
        };
        // branch for generating i64 cases
        ($test_func:ident, i64, $func:ident, $def_level:expr, $rep_level:expr,
     $num_pages:expr, $num_levels:expr, $batch_size:expr, $min:expr, $max:expr) => {
            test_internal!(
                $test_func,
                Int64Type,
                get_test_int64_type,
                $func,
                $def_level,
                $rep_level,
                $num_pages,
                $num_levels,
                $batch_size,
                $min,
                $max
            );
        };
    }

    macro_rules! test_internal {
        ($test_func:ident, $ty:ident, $pty:ident, $func:ident, $def_level:expr,
     $rep_level:expr, $num_pages:expr, $num_levels:expr, $batch_size:expr,
     $min:expr, $max:expr) => {
            #[test]
            fn $test_func() {
                let desc = Arc::new(ColumnDescriptor::new(
                    Arc::new($pty()),
                    $def_level,
                    $rep_level,
                    ColumnPath::new(Vec::new()),
                ));
                let mut tester = ColumnReaderTester::<$ty>::new();
                tester.$func(desc, $num_pages, $num_levels, $batch_size, $min, $max);
            }
        };
    }

    test!(
        test_read_plain_v1_int32,
        i32,
        plain_v1,
        MAX_DEF_LEVEL,
        MAX_REP_LEVEL,
        NUM_PAGES,
        NUM_LEVELS,
        16,
        std::i32::MIN,
        std::i32::MAX
    );
    test!(
        test_read_plain_v2_int32,
        i32,
        plain_v2,
        MAX_DEF_LEVEL,
        MAX_REP_LEVEL,
        NUM_PAGES,
        NUM_LEVELS,
        16,
        std::i32::MIN,
        std::i32::MAX
    );

    test!(
        test_read_plain_v1_int32_uneven,
        i32,
        plain_v1,
        MAX_DEF_LEVEL,
        MAX_REP_LEVEL,
        NUM_PAGES,
        NUM_LEVELS,
        17,
        std::i32::MIN,
        std::i32::MAX
    );
    test!(
        test_read_plain_v2_int32_uneven,
        i32,
        plain_v2,
        MAX_DEF_LEVEL,
        MAX_REP_LEVEL,
        NUM_PAGES,
        NUM_LEVELS,
        17,
        std::i32::MIN,
        std::i32::MAX
    );

    test!(
        test_read_plain_v1_int32_multi_page,
        i32,
        plain_v1,
        MAX_DEF_LEVEL,
        MAX_REP_LEVEL,
        NUM_PAGES,
        NUM_LEVELS,
        512,
        std::i32::MIN,
        std::i32::MAX
    );
    test!(
        test_read_plain_v2_int32_multi_page,
        i32,
        plain_v2,
        MAX_DEF_LEVEL,
        MAX_REP_LEVEL,
        NUM_PAGES,
        NUM_LEVELS,
        512,
        std::i32::MIN,
        std::i32::MAX
    );

    // test cases when column descriptor has MAX_DEF_LEVEL = 0 and MAX_REP_LEVEL = 0
    test!(
        test_read_plain_v1_int32_required_non_repeated,
        i32,
        plain_v1,
        0,
        0,
        NUM_PAGES,
        NUM_LEVELS,
        16,
        std::i32::MIN,
        std::i32::MAX
    );
    test!(
        test_read_plain_v2_int32_required_non_repeated,
        i32,
        plain_v2,
        0,
        0,
        NUM_PAGES,
        NUM_LEVELS,
        16,
        std::i32::MIN,
        std::i32::MAX
    );

    test!(
        test_read_plain_v1_int64,
        i64,
        plain_v1,
        1,
        1,
        NUM_PAGES,
        NUM_LEVELS,
        16,
        std::i64::MIN,
        std::i64::MAX
    );
    test!(
        test_read_plain_v2_int64,
        i64,
        plain_v2,
        1,
        1,
        NUM_PAGES,
        NUM_LEVELS,
        16,
        std::i64::MIN,
        std::i64::MAX
    );

    test!(
        test_read_plain_v1_int64_uneven,
        i64,
        plain_v1,
        1,
        1,
        NUM_PAGES,
        NUM_LEVELS,
        17,
        std::i64::MIN,
        std::i64::MAX
    );
    test!(
        test_read_plain_v2_int64_uneven,
        i64,
        plain_v2,
        1,
        1,
        NUM_PAGES,
        NUM_LEVELS,
        17,
        std::i64::MIN,
        std::i64::MAX
    );

    test!(
        test_read_plain_v1_int64_multi_page,
        i64,
        plain_v1,
        1,
        1,
        NUM_PAGES,
        NUM_LEVELS,
        512,
        std::i64::MIN,
        std::i64::MAX
    );
    test!(
        test_read_plain_v2_int64_multi_page,
        i64,
        plain_v2,
        1,
        1,
        NUM_PAGES,
        NUM_LEVELS,
        512,
        std::i64::MIN,
        std::i64::MAX
    );

    // test cases when column descriptor has MAX_DEF_LEVEL = 0 and MAX_REP_LEVEL = 0
    test!(
        test_read_plain_v1_int64_required_non_repeated,
        i64,
        plain_v1,
        0,
        0,
        NUM_PAGES,
        NUM_LEVELS,
        16,
        std::i64::MIN,
        std::i64::MAX
    );
    test!(
        test_read_plain_v2_int64_required_non_repeated,
        i64,
        plain_v2,
        0,
        0,
        NUM_PAGES,
        NUM_LEVELS,
        16,
        std::i64::MIN,
        std::i64::MAX
    );

    test!(
        test_read_dict_v1_int32_small,
        i32,
        dict_v1,
        MAX_DEF_LEVEL,
        MAX_REP_LEVEL,
        2,
        2,
        16,
        0,
        3
    );
    test!(
        test_read_dict_v2_int32_small,
        i32,
        dict_v2,
        MAX_DEF_LEVEL,
        MAX_REP_LEVEL,
        2,
        2,
        16,
        0,
        3
    );

    test!(
        test_read_dict_v1_int32,
        i32,
        dict_v1,
        MAX_DEF_LEVEL,
        MAX_REP_LEVEL,
        NUM_PAGES,
        NUM_LEVELS,
        16,
        0,
        3
    );
    test!(
        test_read_dict_v2_int32,
        i32,
        dict_v2,
        MAX_DEF_LEVEL,
        MAX_REP_LEVEL,
        NUM_PAGES,
        NUM_LEVELS,
        16,
        0,
        3
    );

    test!(
        test_read_dict_v1_int32_uneven,
        i32,
        dict_v1,
        MAX_DEF_LEVEL,
        MAX_REP_LEVEL,
        NUM_PAGES,
        NUM_LEVELS,
        17,
        0,
        3
    );
    test!(
        test_read_dict_v2_int32_uneven,
        i32,
        dict_v2,
        MAX_DEF_LEVEL,
        MAX_REP_LEVEL,
        NUM_PAGES,
        NUM_LEVELS,
        17,
        0,
        3
    );

    test!(
        test_read_dict_v1_int32_multi_page,
        i32,
        dict_v1,
        MAX_DEF_LEVEL,
        MAX_REP_LEVEL,
        NUM_PAGES,
        NUM_LEVELS,
        512,
        0,
        3
    );
    test!(
        test_read_dict_v2_int32_multi_page,
        i32,
        dict_v2,
        MAX_DEF_LEVEL,
        MAX_REP_LEVEL,
        NUM_PAGES,
        NUM_LEVELS,
        512,
        0,
        3
    );

    test!(
        test_read_dict_v1_int64,
        i64,
        dict_v1,
        MAX_DEF_LEVEL,
        MAX_REP_LEVEL,
        NUM_PAGES,
        NUM_LEVELS,
        16,
        0,
        3
    );
    test!(
        test_read_dict_v2_int64,
        i64,
        dict_v2,
        MAX_DEF_LEVEL,
        MAX_REP_LEVEL,
        NUM_PAGES,
        NUM_LEVELS,
        16,
        0,
        3
    );

    #[test]
    fn test_read_batch_values_only() {
        test_read_batch_int32(16, &mut [0; 10], None, None); // < batch_size
        test_read_batch_int32(16, &mut [0; 16], None, None); // == batch_size
        test_read_batch_int32(16, &mut [0; 51], None, None); // > batch_size
    }

    #[test]
    fn test_read_batch_values_def_levels() {
        test_read_batch_int32(16, &mut [0; 10], Some(&mut [0; 10]), None);
        test_read_batch_int32(16, &mut [0; 16], Some(&mut [0; 16]), None);
        test_read_batch_int32(16, &mut [0; 51], Some(&mut [0; 51]), None);
    }

    #[test]
    fn test_read_batch_values_rep_levels() {
        test_read_batch_int32(16, &mut [0; 10], None, Some(&mut [0; 10]));
        test_read_batch_int32(16, &mut [0; 16], None, Some(&mut [0; 16]));
        test_read_batch_int32(16, &mut [0; 51], None, Some(&mut [0; 51]));
    }

    #[test]
    fn test_read_batch_different_buf_sizes() {
        test_read_batch_int32(16, &mut [0; 8], Some(&mut [0; 9]), Some(&mut [0; 7]));
        test_read_batch_int32(16, &mut [0; 1], Some(&mut [0; 9]), Some(&mut [0; 3]));
    }

    #[test]
    fn test_read_batch_values_def_rep_levels() {
        test_read_batch_int32(128, &mut [0; 128], Some(&mut [0; 128]), Some(&mut [0; 128]));
    }

    #[test]
    fn test_read_batch_adjust_after_buffering_page() {
        // This test covers scenario when buffering new page results in setting number
        // of decoded values to 0, resulting on reading `batch_size` of values, but it is
        // larger than we can insert into slice (affects values and levels).
        //
        // Note: values are chosen to reproduce the issue.
        //
        let primitive_type = get_test_int32_type();
        let desc = Arc::new(ColumnDescriptor::new(
            Arc::new(primitive_type),
            1,
            1,
            ColumnPath::new(Vec::new()),
        ));

        let num_pages = 2;
        let num_levels = 4;
        let batch_size = 5;
        let values = &mut vec![0; 7];
        let def_levels = &mut vec![0; 7];
        let rep_levels = &mut vec![0; 7];

        let mut tester = ColumnReaderTester::<Int32Type>::new();
        tester.test_read_batch(
            desc,
            Encoding::RLE_DICTIONARY,
            num_pages,
            num_levels,
            batch_size,
            std::i32::MIN,
            std::i32::MAX,
            values,
            Some(def_levels),
            Some(rep_levels),
            false,
        );
    }

    // ----------------------------------------------------------------------
    // Helper methods to make pages and test
    //
    // # Overview
    //
    // Most of the test functionality is implemented in `ColumnReaderTester`, which
    // provides some general data page test methods:
    // - `test_read_batch_general`
    // - `test_read_batch`
    //
    // There are also some high level wrappers that are part of `ColumnReaderTester`:
    // - `plain_v1` -> call `test_read_batch_general` with data page v1 and plain encoding
    // - `plain_v2` -> call `test_read_batch_general` with data page v2 and plain encoding
    // - `dict_v1` -> call `test_read_batch_general` with data page v1 + dictionary page
    // - `dict_v2` -> call `test_read_batch_general` with data page v2 + dictionary page
    //
    // And even higher level wrappers that simplify testing of almost the same test cases:
    // - `get_test_int32_type`, provides dummy schema type
    // - `get_test_int64_type`, provides dummy schema type
    // - `test_read_batch_int32`, wrapper for `read_batch` tests, since they are basically
    //   the same, just different def/rep levels and batch size.
    //
    // # Page assembly
    //
    // Page construction and generation of values, definition and repetition levels
    // happens in `make_pages` function.
    // All values are randomly generated based on provided min/max, levels are calculated
    // based on provided max level for column descriptor (which is basically either int32
    // or int64 type in tests) and `levels_per_page` variable.
    //
    // We use `DataPageBuilder` and its implementation `DataPageBuilderImpl` to actually
    // turn values, definition and repetition levels into data pages (either v1 or v2).
    //
    // Those data pages are then stored as part of `TestPageReader` (we just pass vector
    // of generated pages directly), which implements `PageReader` interface.
    //
    // # Comparison
    //
    // This allows us to pass test page reader into column reader, so we can test
    // functionality of column reader - see `test_read_batch`, where we create column
    // reader -> typed column reader, buffer values in `read_batch` method and compare
    // output with generated data.

    // Returns dummy Parquet `Type` for primitive field, because most of our tests use
    // INT32 physical type.
    fn get_test_int32_type() -> SchemaType {
        SchemaType::primitive_type_builder("a", PhysicalType::INT32)
            .with_repetition(Repetition::REQUIRED)
            .with_converted_type(ConvertedType::INT_32)
            .with_length(-1)
            .build()
            .expect("build() should be OK")
    }

    // Returns dummy Parquet `Type` for INT64 physical type.
    fn get_test_int64_type() -> SchemaType {
        SchemaType::primitive_type_builder("a", PhysicalType::INT64)
            .with_repetition(Repetition::REQUIRED)
            .with_converted_type(ConvertedType::INT_64)
            .with_length(-1)
            .build()
            .expect("build() should be OK")
    }

    // Tests `read_batch()` functionality for INT32.
    //
    // This is a high level wrapper on `ColumnReaderTester` that allows us to specify some
    // boilerplate code for setting up definition/repetition levels and column descriptor.
    fn test_read_batch_int32(
        batch_size: usize,
        values: &mut [i32],
        def_levels: Option<&mut [i16]>,
        rep_levels: Option<&mut [i16]>,
    ) {
        let primitive_type = get_test_int32_type();
        // make field is required based on provided slices of levels
        let max_def_level = if def_levels.is_some() {
            MAX_DEF_LEVEL
        } else {
            0
        };
        let max_rep_level = if rep_levels.is_some() {
            MAX_REP_LEVEL
        } else {
            0
        };

        let desc = Arc::new(ColumnDescriptor::new(
            Arc::new(primitive_type),
            max_def_level,
            max_rep_level,
            ColumnPath::new(Vec::new()),
        ));
        let mut tester = ColumnReaderTester::<Int32Type>::new();
        tester.test_read_batch(
            desc,
            Encoding::RLE_DICTIONARY,
            NUM_PAGES,
            NUM_LEVELS,
            batch_size,
            i32::MIN,
            i32::MAX,
            values,
            def_levels,
            rep_levels,
            false,
        );
    }

    struct ColumnReaderTester<T: DataType>
    where
        T::T: PartialOrd + SampleUniform + Copy,
    {
        rep_levels: Vec<i16>,
        def_levels: Vec<i16>,
        values: Vec<T::T>,
    }

    impl<T: DataType> ColumnReaderTester<T>
    where
        T::T: PartialOrd + SampleUniform + Copy,
    {
        pub fn new() -> Self {
            Self {
                rep_levels: Vec::new(),
                def_levels: Vec::new(),
                values: Vec::new(),
            }
        }

        // Method to generate and test data pages v1
        fn plain_v1(
            &mut self,
            desc: ColumnDescPtr,
            num_pages: usize,
            num_levels: usize,
            batch_size: usize,
            min: T::T,
            max: T::T,
        ) {
            self.test_read_batch_general(
                desc,
                Encoding::PLAIN,
                num_pages,
                num_levels,
                batch_size,
                min,
                max,
                false,
            );
        }

        // Method to generate and test data pages v2
        fn plain_v2(
            &mut self,
            desc: ColumnDescPtr,
            num_pages: usize,
            num_levels: usize,
            batch_size: usize,
            min: T::T,
            max: T::T,
        ) {
            self.test_read_batch_general(
                desc,
                Encoding::PLAIN,
                num_pages,
                num_levels,
                batch_size,
                min,
                max,
                true,
            );
        }

        // Method to generate and test dictionary page + data pages v1
        fn dict_v1(
            &mut self,
            desc: ColumnDescPtr,
            num_pages: usize,
            num_levels: usize,
            batch_size: usize,
            min: T::T,
            max: T::T,
        ) {
            self.test_read_batch_general(
                desc,
                Encoding::RLE_DICTIONARY,
                num_pages,
                num_levels,
                batch_size,
                min,
                max,
                false,
            );
        }

        // Method to generate and test dictionary page + data pages v2
        fn dict_v2(
            &mut self,
            desc: ColumnDescPtr,
            num_pages: usize,
            num_levels: usize,
            batch_size: usize,
            min: T::T,
            max: T::T,
        ) {
            self.test_read_batch_general(
                desc,
                Encoding::RLE_DICTIONARY,
                num_pages,
                num_levels,
                batch_size,
                min,
                max,
                true,
            );
        }

        // Helper function for the general case of `read_batch()` where `values`,
        // `def_levels` and `rep_levels` are always provided with enough space.
        #[allow(clippy::too_many_arguments)]
        fn test_read_batch_general(
            &mut self,
            desc: ColumnDescPtr,
            encoding: Encoding,
            num_pages: usize,
            num_levels: usize,
            batch_size: usize,
            min: T::T,
            max: T::T,
            use_v2: bool,
        ) {
            let mut def_levels = vec![0; num_levels * num_pages];
            let mut rep_levels = vec![0; num_levels * num_pages];
            let mut values = vec![T::T::default(); num_levels * num_pages];
            self.test_read_batch(
                desc,
                encoding,
                num_pages,
                num_levels,
                batch_size,
                min,
                max,
                &mut values,
                Some(&mut def_levels),
                Some(&mut rep_levels),
                use_v2,
            );
        }

        // Helper function to test `read_batch()` method with custom buffers for values,
        // definition and repetition levels.
        #[allow(clippy::too_many_arguments)]
        fn test_read_batch(
            &mut self,
            desc: ColumnDescPtr,
            encoding: Encoding,
            num_pages: usize,
            num_levels: usize,
            batch_size: usize,
            min: T::T,
            max: T::T,
            values: &mut [T::T],
            mut def_levels: Option<&mut [i16]>,
            mut rep_levels: Option<&mut [i16]>,
            use_v2: bool,
        ) {
            let mut pages = VecDeque::new();
            make_pages::<T>(
                desc.clone(),
                encoding,
                num_pages,
                num_levels,
                min,
                max,
                &mut self.def_levels,
                &mut self.rep_levels,
                &mut self.values,
                &mut pages,
                use_v2,
            );
            let max_def_level = desc.max_def_level();
            let max_rep_level = desc.max_rep_level();
            let page_reader = InMemoryPageReader::new(pages);
            let column_reader: ColumnReader = get_column_reader(desc, Box::new(page_reader));
            let mut typed_column_reader = get_typed_column_reader::<T>(column_reader);

            let mut curr_values_read = 0;
            let mut curr_levels_read = 0;
            loop {
                let actual_def_levels = def_levels.as_mut().map(|vec| &mut vec[curr_levels_read..]);
                let actual_rep_levels = rep_levels.as_mut().map(|vec| &mut vec[curr_levels_read..]);

                let (_, values_read, levels_read) = typed_column_reader
                    .read_records(
                        batch_size,
                        actual_def_levels,
                        actual_rep_levels,
                        &mut values[curr_values_read..],
                    )
                    .expect("read_batch() should be OK");

                curr_values_read += values_read;
                curr_levels_read += levels_read;

                if values_read == 0 && levels_read == 0 {
                    break;
                }
            }

            assert!(
                values.len() >= curr_values_read,
                "values.len() >= values_read"
            );
            assert_eq!(
                &values[0..curr_values_read],
                &self.values[0..curr_values_read],
                "values content doesn't match"
            );

            if max_def_level > 0 {
                let levels = def_levels.as_ref().unwrap();
                assert!(
                    levels.len() >= curr_levels_read,
                    "def_levels.len() >= levels_read"
                );
                assert_eq!(
                    &levels[0..curr_levels_read],
                    &self.def_levels[0..curr_levels_read],
                    "definition levels content doesn't match"
                );
            }

            if max_rep_level > 0 {
                let levels = rep_levels.as_ref().unwrap();
                assert!(
                    levels.len() >= curr_levels_read,
                    "rep_levels.len() >= levels_read"
                );
                assert_eq!(
                    &levels[0..curr_levels_read],
                    &self.rep_levels[0..curr_levels_read],
                    "repetition levels content doesn't match"
                );
            }

            assert!(
                curr_levels_read >= curr_values_read,
                "expected levels read to be greater than values read"
            );
        }
    }
}<|MERGE_RESOLUTION|>--- conflicted
+++ resolved
@@ -413,24 +413,6 @@
             }
         }
         Ok(num_records - remaining_records)
-    }
-
-    /// Read the next page as a dictionary page. If the next page is not a dictionary page,
-    /// this will return an error.
-    fn read_dictionary_page(&mut self) -> Result<()> {
-        match self.page_reader.get_next_page()? {
-            Some(Page::DictionaryPage {
-                buf,
-                num_values,
-                encoding,
-                is_sorted,
-            }) => self
-                .values_decoder
-                .set_dict(buf, num_values, encoding, is_sorted),
-            _ => Err(ParquetError::General(
-                "Invalid page. Expecting dictionary page".to_string(),
-            )),
-        }
     }
 
     /// Read the next page as a dictionary page. If the next page is not a dictionary page,
@@ -590,14 +572,11 @@
     }
 
     /// Check whether there is more data to read from this column,
-<<<<<<< HEAD
     /// If the current page is fully decoded, this will NOT load the next page
     /// into the buffer
     #[inline]
     pub(crate) fn peek_next(&mut self) -> Result<bool> {
-        if self.num_buffered_values == 0
-            || self.num_buffered_values == self.num_decoded_values
-        {
+        if self.num_buffered_values == 0 || self.num_buffered_values == self.num_decoded_values {
             // TODO: should we return false if read_new_page() = true and
             // num_buffered_values = 0?
             match self.page_reader.peek_next_page()? {
@@ -610,8 +589,6 @@
     }
 
     /// Check whether there is more data to read from this column,
-=======
->>>>>>> 802ed428
     /// If the current page is fully decoded, this will load the next page
     /// (if it exists) into the buffer
     #[inline]
