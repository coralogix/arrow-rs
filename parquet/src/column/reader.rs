// Licensed to the Apache Software Foundation (ASF) under one
// or more contributor license agreements.  See the NOTICE file
// distributed with this work for additional information
// regarding copyright ownership.  The ASF licenses this file
// to you under the Apache License, Version 2.0 (the
// "License"); you may not use this file except in compliance
// with the License.  You may obtain a copy of the License at
//
//   http://www.apache.org/licenses/LICENSE-2.0
//
// Unless required by applicable law or agreed to in writing,
// software distributed under the License is distributed on an
// "AS IS" BASIS, WITHOUT WARRANTIES OR CONDITIONS OF ANY
// KIND, either express or implied.  See the License for the
// specific language governing permissions and limitations
// under the License.

//! Contains column reader API.

use bytes::Bytes;

use super::page::{Page, PageReader};
use crate::basic::*;
use crate::column::reader::decoder::{
    ColumnValueDecoder, ColumnValueDecoderImpl, DefinitionLevelDecoder, DefinitionLevelDecoderImpl,
    RepetitionLevelDecoder, RepetitionLevelDecoderImpl,
};
use crate::data_type::*;
use crate::errors::{ParquetError, Result};
use crate::schema::types::ColumnDescPtr;
use crate::util::bit_util::{ceil, num_required_bits, read_num_bytes};

pub(crate) mod decoder;

/// Column reader for a Parquet type.
pub enum ColumnReader {
    BoolColumnReader(ColumnReaderImpl<BoolType>),
    Int32ColumnReader(ColumnReaderImpl<Int32Type>),
    Int64ColumnReader(ColumnReaderImpl<Int64Type>),
    Int96ColumnReader(ColumnReaderImpl<Int96Type>),
    FloatColumnReader(ColumnReaderImpl<FloatType>),
    DoubleColumnReader(ColumnReaderImpl<DoubleType>),
    ByteArrayColumnReader(ColumnReaderImpl<ByteArrayType>),
    FixedLenByteArrayColumnReader(ColumnReaderImpl<FixedLenByteArrayType>),
}

/// Gets a specific column reader corresponding to column descriptor `col_descr`. The
/// column reader will read from pages in `col_page_reader`.
pub fn get_column_reader(
    col_descr: ColumnDescPtr,
    col_page_reader: Box<dyn PageReader>,
) -> ColumnReader {
    match col_descr.physical_type() {
        Type::BOOLEAN => {
            ColumnReader::BoolColumnReader(ColumnReaderImpl::new(col_descr, col_page_reader))
        }
        Type::INT32 => {
            ColumnReader::Int32ColumnReader(ColumnReaderImpl::new(col_descr, col_page_reader))
        }
        Type::INT64 => {
            ColumnReader::Int64ColumnReader(ColumnReaderImpl::new(col_descr, col_page_reader))
        }
        Type::INT96 => {
            ColumnReader::Int96ColumnReader(ColumnReaderImpl::new(col_descr, col_page_reader))
        }
        Type::FLOAT => {
            ColumnReader::FloatColumnReader(ColumnReaderImpl::new(col_descr, col_page_reader))
        }
        Type::DOUBLE => {
            ColumnReader::DoubleColumnReader(ColumnReaderImpl::new(col_descr, col_page_reader))
        }
        Type::BYTE_ARRAY => {
            ColumnReader::ByteArrayColumnReader(ColumnReaderImpl::new(col_descr, col_page_reader))
        }
        Type::FIXED_LEN_BYTE_ARRAY => ColumnReader::FixedLenByteArrayColumnReader(
            ColumnReaderImpl::new(col_descr, col_page_reader),
        ),
    }
}

/// Gets a typed column reader for the specific type `T`, by "up-casting" `col_reader` of
/// non-generic type to a generic column reader type `ColumnReaderImpl`.
///
/// Panics if actual enum value for `col_reader` does not match the type `T`.
pub fn get_typed_column_reader<T: DataType>(col_reader: ColumnReader) -> ColumnReaderImpl<T> {
    T::get_column_reader(col_reader).unwrap_or_else(|| {
        panic!(
            "Failed to convert column reader into a typed column reader for `{}` type",
            T::get_physical_type()
        )
    })
}

/// Typed value reader for a particular primitive column.
pub type ColumnReaderImpl<T> = GenericColumnReader<
    RepetitionLevelDecoderImpl,
    DefinitionLevelDecoderImpl,
    ColumnValueDecoderImpl<T>,
>;

/// Reads data for a given column chunk, using the provided decoders:
///
/// - R: `ColumnLevelDecoder` used to decode repetition levels
/// - D: `ColumnLevelDecoder` used to decode definition levels
/// - V: `ColumnValueDecoder` used to decode value data
pub struct GenericColumnReader<R, D, V> {
    descr: ColumnDescPtr,

    page_reader: Box<dyn PageReader>,

    /// The total number of values stored in the data page.
    num_buffered_values: usize,

    /// The number of values from the current data page that has been decoded into memory
    /// so far.
    num_decoded_values: usize,

    /// True if the end of the current data page denotes the end of a record
    has_record_delimiter: bool,

    /// The decoder for the definition levels if any
    def_level_decoder: Option<D>,

    /// The decoder for the repetition levels if any
    rep_level_decoder: Option<R>,

    /// The decoder for the values
    values_decoder: V,
}

impl<V> GenericColumnReader<RepetitionLevelDecoderImpl, DefinitionLevelDecoderImpl, V>
where
    V: ColumnValueDecoder,
{
    /// Creates new column reader based on column descriptor and page reader.
    pub fn new(descr: ColumnDescPtr, page_reader: Box<dyn PageReader>) -> Self {
        let values_decoder = V::new(&descr);

        let def_level_decoder = (descr.max_def_level() != 0)
            .then(|| DefinitionLevelDecoderImpl::new(descr.max_def_level()));

        let rep_level_decoder = (descr.max_rep_level() != 0)
            .then(|| RepetitionLevelDecoderImpl::new(descr.max_rep_level()));

        Self::new_with_decoders(
            descr,
            page_reader,
            values_decoder,
            def_level_decoder,
            rep_level_decoder,
        )
    }
}

impl<R, D, V> GenericColumnReader<R, D, V>
where
    R: RepetitionLevelDecoder,
    D: DefinitionLevelDecoder,
    V: ColumnValueDecoder,
{
    pub(crate) fn new_with_decoders(
        descr: ColumnDescPtr,
        page_reader: Box<dyn PageReader>,
        values_decoder: V,
        def_level_decoder: Option<D>,
        rep_level_decoder: Option<R>,
    ) -> Self {
        Self {
            descr,
            def_level_decoder,
            rep_level_decoder,
            page_reader,
            num_buffered_values: 0,
            num_decoded_values: 0,
            values_decoder,
            has_record_delimiter: false,
        }
    }

    /// Reads a batch of values of at most `batch_size`, returning a tuple containing the
    /// actual number of non-null values read, followed by the corresponding number of levels,
    /// i.e, the total number of values including nulls, empty lists, etc...
    ///
    /// If the max definition level is 0, `def_levels` will be ignored, otherwise it will be
    /// populated with the number of levels read, with an error returned if it is `None`.
    ///
    /// If the max repetition level is 0, `rep_levels` will be ignored, otherwise it will be
    /// populated with the number of levels read, with an error returned if it is `None`.
    ///
    /// `values` will be contiguously populated with the non-null values. Note that if the column
    /// is not required, this may be less than either `batch_size` or the number of levels read
    #[deprecated(note = "Use read_records")]
    pub fn read_batch(
        &mut self,
        batch_size: usize,
        def_levels: Option<&mut D::Buffer>,
        rep_levels: Option<&mut R::Buffer>,
        values: &mut V::Buffer,
    ) -> Result<(usize, usize)> {
        let (_, values, levels) = self.read_records(batch_size, def_levels, rep_levels, values)?;

        Ok((values, levels))
    }

    /// Read up to `max_records` whole records, returning the number of complete
    /// records, non-null values and levels decoded. All levels for a given record
    /// will be read, i.e. the next repetition level, if any, will be 0
    ///
    /// If the max definition level is 0, `def_levels` will be ignored and the number of records,
    /// non-null values and levels decoded will all be equal, otherwise `def_levels` will be
    /// populated with the number of levels read, with an error returned if it is `None`.
    ///
    /// If the max repetition level is 0, `rep_levels` will be ignored and the number of records
    /// and levels decoded will both be equal, otherwise `rep_levels` will be populated with
    /// the number of levels read, with an error returned if it is `None`.
    ///
    /// `values` will be contiguously populated with the non-null values. Note that if the column
    /// is not required, this may be less than either `max_records` or the number of levels read
    pub fn read_records(
        &mut self,
        max_records: usize,
        mut def_levels: Option<&mut D::Buffer>,
        mut rep_levels: Option<&mut R::Buffer>,
        values: &mut V::Buffer,
    ) -> Result<(usize, usize, usize)> {
        let mut total_records_read = 0;
        let mut total_levels_read = 0;
        let mut total_values_read = 0;

        while total_records_read < max_records && self.has_next()? {
            let remaining_records = max_records - total_records_read;
            let remaining_levels = self.num_buffered_values - self.num_decoded_values;

            let (records_read, levels_to_read) = match self.rep_level_decoder.as_mut() {
                Some(reader) => {
                    let out = rep_levels
                        .as_mut()
                        .ok_or_else(|| general_err!("must specify repetition levels"))?;

                    let (mut records_read, levels_read) =
                        reader.read_rep_levels(out, remaining_records, remaining_levels)?;

                    if records_read == 0 && levels_read == 0 {
                        // The fact that we're still looping implies there must be some levels to read.
                        return Err(general_err!(
                            "Insufficient repetition levels read from column"
                        ));
                    }
                    if levels_read == remaining_levels && self.has_record_delimiter {
                        // Reached end of page, which implies records_read < remaining_records
                        // as otherwise would have stopped reading before reaching the end
                        assert!(records_read < remaining_records); // Sanity check
                        records_read += reader.flush_partial() as usize;
                    }
                    (records_read, levels_read)
                }
                None => {
                    let min = remaining_records.min(remaining_levels);
                    (min, min)
                }
            };

            let values_to_read = match self.def_level_decoder.as_mut() {
                Some(reader) => {
                    let out = def_levels
                        .as_mut()
                        .ok_or_else(|| general_err!("must specify definition levels"))?;

                    let (values_read, levels_read) = reader.read_def_levels(out, levels_to_read)?;

                    if levels_read != levels_to_read {
                        return Err(general_err!("insufficient definition levels read from column - expected {rep_levels}, got {read}"));
                    }

                    values_read
                }
                None => levels_to_read,
            };

            let values_read = self.values_decoder.read(values, values_to_read)?;

            if values_read != values_to_read {
                return Err(general_err!(
                    "insufficient values read from column - expected: {values_to_read}, got: {values_read}",
                ));
            }

            self.num_decoded_values += levels_to_read;
            total_records_read += records_read;
            total_levels_read += levels_to_read;
            total_values_read += values_read;
        }

        Ok((total_records_read, total_values_read, total_levels_read))
    }

    /// Skips over `num_records` records, where records are delimited by repetition levels of 0
    ///
    /// # Returns
    ///
    /// Returns the number of records skipped
    pub fn skip_records(&mut self, num_records: usize) -> Result<usize> {
        let mut remaining_records = num_records;
        while remaining_records != 0 {
            if self.num_buffered_values == self.num_decoded_values {
                let metadata = match self.page_reader.peek_next_page()? {
                    None => return Ok(num_records - remaining_records),
                    Some(metadata) => metadata,
                };

                // If dictionary, we must read it
                if metadata.is_dict {
                    self.read_dictionary_page()?;
                    continue;
                }

                // If page has less rows than the remaining records to
                // be skipped, skip entire page
                let rows = metadata.num_rows.or_else(|| {
                    // If no repetition levels, num_levels == num_rows
                    self.rep_level_decoder
                        .is_none()
                        .then_some(metadata.num_levels)?
                });

                if let Some(rows) = rows {
                    if rows <= remaining_records {
                        self.page_reader.skip_next_page()?;
                        remaining_records -= rows;
                        continue;
                    }
                }
                // because self.num_buffered_values == self.num_decoded_values means
                // we need reads a new page and set up the decoders for levels
                if !self.read_new_page()? {
                    return Ok(num_records - remaining_records);
                }
            }

            // start skip values in page level

            // The number of levels in the current data page
            let remaining_levels = self.num_buffered_values - self.num_decoded_values;

            let (records_read, rep_levels_read) = match self.rep_level_decoder.as_mut() {
                Some(decoder) => {
                    let (mut records_read, levels_read) =
                        decoder.skip_rep_levels(remaining_records, remaining_levels)?;

                    if levels_read == remaining_levels && self.has_record_delimiter {
                        // Reached end of page, which implies records_read < remaining_records
                        // as otherwise would have stopped reading before reaching the end
                        assert!(records_read < remaining_records); // Sanity check
                        records_read += decoder.flush_partial() as usize;
                    }

                    (records_read, levels_read)
                }
                None => {
                    // No repetition levels, so each level corresponds to a row
                    let levels = remaining_levels.min(remaining_records);
                    (levels, levels)
                }
            };

            self.num_decoded_values += rep_levels_read;
            remaining_records -= records_read;

            if self.num_buffered_values == self.num_decoded_values {
                // Exhausted buffered page - no need to advance other decoders
                continue;
            }

            let (values_read, def_levels_read) = match self.def_level_decoder.as_mut() {
                Some(decoder) => decoder.skip_def_levels(rep_levels_read)?,
                None => (rep_levels_read, rep_levels_read),
            };

            if rep_levels_read != def_levels_read {
                return Err(general_err!(
                    "levels mismatch, read {} repetition levels and {} definition levels",
                    rep_levels_read,
                    def_levels_read
                ));
            }

            let values = self.values_decoder.skip_values(values_read)?;
            if values != values_read {
                return Err(general_err!(
                    "skipped {} values, expected {}",
                    values,
                    values_read
                ));
            }
        }
        Ok(num_records - remaining_records)
    }

    /// Read the next page as a dictionary page. If the next page is not a dictionary page,
    /// this will return an error.
    fn read_dictionary_page(&mut self) -> Result<()> {
        match self.page_reader.get_next_page()? {
            Some(Page::DictionaryPage {
                buf,
                num_values,
                encoding,
                is_sorted,
            }) => self
                .values_decoder
                .set_dict(buf, num_values, encoding, is_sorted),
            _ => Err(ParquetError::General(
                "Invalid page. Expecting dictionary page".to_string(),
            )),
        }
    }

    /// Read the next page as a dictionary page. If the next page is not a dictionary page,
    /// this will return an error.
    fn read_dictionary_page(&mut self) -> Result<()> {
        match self.page_reader.get_next_page()? {
            Some(Page::DictionaryPage {
                buf,
                num_values,
                encoding,
                is_sorted,
            }) => self
                .values_decoder
                .set_dict(buf, num_values, encoding, is_sorted),
            _ => Err(ParquetError::General(
                "Invalid page. Expecting dictionary page".to_string(),
            )),
        }
    }

    /// Reads a new page and set up the decoders for levels, values or dictionary.
    /// Returns false if there's no page left.
    fn read_new_page(&mut self) -> Result<bool> {
        loop {
            match self.page_reader.get_next_page()? {
                // No more page to read
                None => return Ok(false),
                Some(current_page) => {
                    match current_page {
                        // 1. Dictionary page: configure dictionary for this page.
                        Page::DictionaryPage {
                            buf,
                            num_values,
                            encoding,
                            is_sorted,
                        } => {
                            self.values_decoder
                                .set_dict(buf, num_values, encoding, is_sorted)?;
                            continue;
                        }
                        // 2. Data page v1
                        Page::DataPage {
                            buf,
                            num_values,
                            encoding,
                            def_level_encoding,
                            rep_level_encoding,
                            statistics: _,
                        } => {
                            self.num_buffered_values = num_values as _;
                            self.num_decoded_values = 0;

                            let max_rep_level = self.descr.max_rep_level();
                            let max_def_level = self.descr.max_def_level();

                            let mut offset = 0;

                            if max_rep_level > 0 {
                                let (bytes_read, level_data) = parse_v1_level(
                                    max_rep_level,
                                    num_values,
                                    rep_level_encoding,
                                    buf.slice(offset..),
                                )?;
                                offset += bytes_read;

                                self.has_record_delimiter =
                                    self.page_reader.at_record_boundary()?;

                                self.rep_level_decoder
                                    .as_mut()
                                    .unwrap()
                                    .set_data(rep_level_encoding, level_data);
                            }

                            if max_def_level > 0 {
                                let (bytes_read, level_data) = parse_v1_level(
                                    max_def_level,
                                    num_values,
                                    def_level_encoding,
                                    buf.slice(offset..),
                                )?;
                                offset += bytes_read;

                                self.def_level_decoder
                                    .as_mut()
                                    .unwrap()
                                    .set_data(def_level_encoding, level_data);
                            }

                            self.values_decoder.set_data(
                                encoding,
                                buf.slice(offset..),
                                num_values as usize,
                                None,
                            )?;
                            return Ok(true);
                        }
                        // 3. Data page v2
                        Page::DataPageV2 {
                            buf,
                            num_values,
                            encoding,
                            num_nulls,
                            num_rows: _,
                            def_levels_byte_len,
                            rep_levels_byte_len,
                            is_compressed: _,
                            statistics: _,
                        } => {
                            if num_nulls > num_values {
                                return Err(general_err!("more nulls than values in page, contained {} values and {} nulls", num_values, num_nulls));
                            }

                            self.num_buffered_values = num_values as _;
                            self.num_decoded_values = 0;

                            // DataPage v2 only supports RLE encoding for repetition
                            // levels
                            if self.descr.max_rep_level() > 0 {
                                // Technically a DataPage v2 should not write a record
                                // across multiple pages, however, the parquet writer
                                // used to do this so we preserve backwards compatibility
                                self.has_record_delimiter =
                                    self.page_reader.at_record_boundary()?;

                                self.rep_level_decoder.as_mut().unwrap().set_data(
                                    Encoding::RLE,
                                    buf.slice(..rep_levels_byte_len as usize),
                                );
                            }

                            // DataPage v2 only supports RLE encoding for definition
                            // levels
                            if self.descr.max_def_level() > 0 {
                                self.def_level_decoder.as_mut().unwrap().set_data(
                                    Encoding::RLE,
                                    buf.slice(
                                        rep_levels_byte_len as usize
                                            ..(rep_levels_byte_len + def_levels_byte_len) as usize,
                                    ),
                                );
                            }

                            self.values_decoder.set_data(
                                encoding,
                                buf.slice((rep_levels_byte_len + def_levels_byte_len) as usize..),
                                num_values as usize,
                                Some((num_values - num_nulls) as usize),
                            )?;
                            return Ok(true);
                        }
                    };
                }
            }
        }
    }

    /// Check whether there is more data to read from this column,
<<<<<<< HEAD
    /// If the current page is fully decoded, this will NOT load the next page
    /// into the buffer
    #[inline]
    pub(crate) fn peek_next(&mut self) -> Result<bool> {
        if self.num_buffered_values == 0
            || self.num_buffered_values == self.num_decoded_values
        {
            // TODO: should we return false if read_new_page() = true and
            // num_buffered_values = 0?
            match self.page_reader.peek_next_page()? {
                Some(next_page) => Ok(next_page.num_rows != 0),
                None => Ok(false),
            }
        } else {
            Ok(true)
        }
    }

    /// Check whether there is more data to read from this column,
=======
>>>>>>> 50e9e492
    /// If the current page is fully decoded, this will load the next page
    /// (if it exists) into the buffer
    #[inline]
    pub(crate) fn has_next(&mut self) -> Result<bool> {
        if self.num_buffered_values == 0 || self.num_buffered_values == self.num_decoded_values {
            // TODO: should we return false if read_new_page() = true and
            // num_buffered_values = 0?
            if !self.read_new_page()? {
                Ok(false)
            } else {
                Ok(self.num_buffered_values != 0)
            }
        } else {
            Ok(true)
        }
    }
}

fn parse_v1_level(
    max_level: i16,
    num_buffered_values: u32,
    encoding: Encoding,
    buf: Bytes,
) -> Result<(usize, Bytes)> {
    match encoding {
        Encoding::RLE => {
            let i32_size = std::mem::size_of::<i32>();
            let data_size = read_num_bytes::<i32>(i32_size, buf.as_ref()) as usize;
            Ok((
                i32_size + data_size,
                buf.slice(i32_size..i32_size + data_size),
            ))
        }
        #[allow(deprecated)]
        Encoding::BIT_PACKED => {
            let bit_width = num_required_bits(max_level as u64);
            let num_bytes = ceil(num_buffered_values as usize * bit_width as usize, 8);
            Ok((num_bytes, buf.slice(..num_bytes)))
        }
        _ => Err(general_err!("invalid level encoding: {}", encoding)),
    }
}

#[cfg(test)]
mod tests {
    use super::*;

    use rand::distributions::uniform::SampleUniform;
    use std::{collections::VecDeque, sync::Arc};

    use crate::basic::Type as PhysicalType;
    use crate::schema::types::{ColumnDescriptor, ColumnPath, Type as SchemaType};
    use crate::util::test_common::page_util::InMemoryPageReader;
    use crate::util::test_common::rand_gen::make_pages;

    const NUM_LEVELS: usize = 128;
    const NUM_PAGES: usize = 2;
    const MAX_DEF_LEVEL: i16 = 5;
    const MAX_REP_LEVEL: i16 = 5;

    // Macro to generate test cases
    macro_rules! test {
        // branch for generating i32 cases
        ($test_func:ident, i32, $func:ident, $def_level:expr, $rep_level:expr,
     $num_pages:expr, $num_levels:expr, $batch_size:expr, $min:expr, $max:expr) => {
            test_internal!(
                $test_func,
                Int32Type,
                get_test_int32_type,
                $func,
                $def_level,
                $rep_level,
                $num_pages,
                $num_levels,
                $batch_size,
                $min,
                $max
            );
        };
        // branch for generating i64 cases
        ($test_func:ident, i64, $func:ident, $def_level:expr, $rep_level:expr,
     $num_pages:expr, $num_levels:expr, $batch_size:expr, $min:expr, $max:expr) => {
            test_internal!(
                $test_func,
                Int64Type,
                get_test_int64_type,
                $func,
                $def_level,
                $rep_level,
                $num_pages,
                $num_levels,
                $batch_size,
                $min,
                $max
            );
        };
    }

    macro_rules! test_internal {
        ($test_func:ident, $ty:ident, $pty:ident, $func:ident, $def_level:expr,
     $rep_level:expr, $num_pages:expr, $num_levels:expr, $batch_size:expr,
     $min:expr, $max:expr) => {
            #[test]
            fn $test_func() {
                let desc = Arc::new(ColumnDescriptor::new(
                    Arc::new($pty()),
                    $def_level,
                    $rep_level,
                    ColumnPath::new(Vec::new()),
                ));
                let mut tester = ColumnReaderTester::<$ty>::new();
                tester.$func(desc, $num_pages, $num_levels, $batch_size, $min, $max);
            }
        };
    }

    test!(
        test_read_plain_v1_int32,
        i32,
        plain_v1,
        MAX_DEF_LEVEL,
        MAX_REP_LEVEL,
        NUM_PAGES,
        NUM_LEVELS,
        16,
        i32::MIN,
        i32::MAX
    );
    test!(
        test_read_plain_v2_int32,
        i32,
        plain_v2,
        MAX_DEF_LEVEL,
        MAX_REP_LEVEL,
        NUM_PAGES,
        NUM_LEVELS,
        16,
        i32::MIN,
        i32::MAX
    );

    test!(
        test_read_plain_v1_int32_uneven,
        i32,
        plain_v1,
        MAX_DEF_LEVEL,
        MAX_REP_LEVEL,
        NUM_PAGES,
        NUM_LEVELS,
        17,
        i32::MIN,
        i32::MAX
    );
    test!(
        test_read_plain_v2_int32_uneven,
        i32,
        plain_v2,
        MAX_DEF_LEVEL,
        MAX_REP_LEVEL,
        NUM_PAGES,
        NUM_LEVELS,
        17,
        i32::MIN,
        i32::MAX
    );

    test!(
        test_read_plain_v1_int32_multi_page,
        i32,
        plain_v1,
        MAX_DEF_LEVEL,
        MAX_REP_LEVEL,
        NUM_PAGES,
        NUM_LEVELS,
        512,
        i32::MIN,
        i32::MAX
    );
    test!(
        test_read_plain_v2_int32_multi_page,
        i32,
        plain_v2,
        MAX_DEF_LEVEL,
        MAX_REP_LEVEL,
        NUM_PAGES,
        NUM_LEVELS,
        512,
        i32::MIN,
        i32::MAX
    );

    // test cases when column descriptor has MAX_DEF_LEVEL = 0 and MAX_REP_LEVEL = 0
    test!(
        test_read_plain_v1_int32_required_non_repeated,
        i32,
        plain_v1,
        0,
        0,
        NUM_PAGES,
        NUM_LEVELS,
        16,
        i32::MIN,
        i32::MAX
    );
    test!(
        test_read_plain_v2_int32_required_non_repeated,
        i32,
        plain_v2,
        0,
        0,
        NUM_PAGES,
        NUM_LEVELS,
        16,
        i32::MIN,
        i32::MAX
    );

    test!(
        test_read_plain_v1_int64,
        i64,
        plain_v1,
        1,
        1,
        NUM_PAGES,
        NUM_LEVELS,
        16,
        i64::MIN,
        i64::MAX
    );
    test!(
        test_read_plain_v2_int64,
        i64,
        plain_v2,
        1,
        1,
        NUM_PAGES,
        NUM_LEVELS,
        16,
        i64::MIN,
        i64::MAX
    );

    test!(
        test_read_plain_v1_int64_uneven,
        i64,
        plain_v1,
        1,
        1,
        NUM_PAGES,
        NUM_LEVELS,
        17,
        i64::MIN,
        i64::MAX
    );
    test!(
        test_read_plain_v2_int64_uneven,
        i64,
        plain_v2,
        1,
        1,
        NUM_PAGES,
        NUM_LEVELS,
        17,
        i64::MIN,
        i64::MAX
    );

    test!(
        test_read_plain_v1_int64_multi_page,
        i64,
        plain_v1,
        1,
        1,
        NUM_PAGES,
        NUM_LEVELS,
        512,
        i64::MIN,
        i64::MAX
    );
    test!(
        test_read_plain_v2_int64_multi_page,
        i64,
        plain_v2,
        1,
        1,
        NUM_PAGES,
        NUM_LEVELS,
        512,
        i64::MIN,
        i64::MAX
    );

    // test cases when column descriptor has MAX_DEF_LEVEL = 0 and MAX_REP_LEVEL = 0
    test!(
        test_read_plain_v1_int64_required_non_repeated,
        i64,
        plain_v1,
        0,
        0,
        NUM_PAGES,
        NUM_LEVELS,
        16,
        i64::MIN,
        i64::MAX
    );
    test!(
        test_read_plain_v2_int64_required_non_repeated,
        i64,
        plain_v2,
        0,
        0,
        NUM_PAGES,
        NUM_LEVELS,
        16,
        i64::MIN,
        i64::MAX
    );

    test!(
        test_read_dict_v1_int32_small,
        i32,
        dict_v1,
        MAX_DEF_LEVEL,
        MAX_REP_LEVEL,
        2,
        2,
        16,
        0,
        3
    );
    test!(
        test_read_dict_v2_int32_small,
        i32,
        dict_v2,
        MAX_DEF_LEVEL,
        MAX_REP_LEVEL,
        2,
        2,
        16,
        0,
        3
    );

    test!(
        test_read_dict_v1_int32,
        i32,
        dict_v1,
        MAX_DEF_LEVEL,
        MAX_REP_LEVEL,
        NUM_PAGES,
        NUM_LEVELS,
        16,
        0,
        3
    );
    test!(
        test_read_dict_v2_int32,
        i32,
        dict_v2,
        MAX_DEF_LEVEL,
        MAX_REP_LEVEL,
        NUM_PAGES,
        NUM_LEVELS,
        16,
        0,
        3
    );

    test!(
        test_read_dict_v1_int32_uneven,
        i32,
        dict_v1,
        MAX_DEF_LEVEL,
        MAX_REP_LEVEL,
        NUM_PAGES,
        NUM_LEVELS,
        17,
        0,
        3
    );
    test!(
        test_read_dict_v2_int32_uneven,
        i32,
        dict_v2,
        MAX_DEF_LEVEL,
        MAX_REP_LEVEL,
        NUM_PAGES,
        NUM_LEVELS,
        17,
        0,
        3
    );

    test!(
        test_read_dict_v1_int32_multi_page,
        i32,
        dict_v1,
        MAX_DEF_LEVEL,
        MAX_REP_LEVEL,
        NUM_PAGES,
        NUM_LEVELS,
        512,
        0,
        3
    );
    test!(
        test_read_dict_v2_int32_multi_page,
        i32,
        dict_v2,
        MAX_DEF_LEVEL,
        MAX_REP_LEVEL,
        NUM_PAGES,
        NUM_LEVELS,
        512,
        0,
        3
    );

    test!(
        test_read_dict_v1_int64,
        i64,
        dict_v1,
        MAX_DEF_LEVEL,
        MAX_REP_LEVEL,
        NUM_PAGES,
        NUM_LEVELS,
        16,
        0,
        3
    );
    test!(
        test_read_dict_v2_int64,
        i64,
        dict_v2,
        MAX_DEF_LEVEL,
        MAX_REP_LEVEL,
        NUM_PAGES,
        NUM_LEVELS,
        16,
        0,
        3
    );

    #[test]
    fn test_read_batch_values_only() {
        test_read_batch_int32(16, 0, 0);
    }

    #[test]
    fn test_read_batch_values_def_levels() {
        test_read_batch_int32(16, MAX_DEF_LEVEL, 0);
    }

    #[test]
    fn test_read_batch_values_rep_levels() {
        test_read_batch_int32(16, 0, MAX_REP_LEVEL);
    }

    #[test]
    fn test_read_batch_values_def_rep_levels() {
        test_read_batch_int32(128, MAX_DEF_LEVEL, MAX_REP_LEVEL);
    }

    #[test]
    fn test_read_batch_adjust_after_buffering_page() {
        // This test covers scenario when buffering new page results in setting number
        // of decoded values to 0, resulting on reading `batch_size` of values, but it is
        // larger than we can insert into slice (affects values and levels).
        //
        // Note: values are chosen to reproduce the issue.
        //
        let primitive_type = get_test_int32_type();
        let desc = Arc::new(ColumnDescriptor::new(
            Arc::new(primitive_type),
            1,
            1,
            ColumnPath::new(Vec::new()),
        ));

        let num_pages = 2;
        let num_levels = 4;
        let batch_size = 5;

        let mut tester = ColumnReaderTester::<Int32Type>::new();
        tester.test_read_batch(
            desc,
            Encoding::RLE_DICTIONARY,
            num_pages,
            num_levels,
            batch_size,
            i32::MIN,
            i32::MAX,
            false,
        );
    }

    // ----------------------------------------------------------------------
    // Helper methods to make pages and test
    //
    // # Overview
    //
    // Most of the test functionality is implemented in `ColumnReaderTester`, which
    // provides some general data page test methods:
    // - `test_read_batch_general`
    // - `test_read_batch`
    //
    // There are also some high level wrappers that are part of `ColumnReaderTester`:
    // - `plain_v1` -> call `test_read_batch_general` with data page v1 and plain encoding
    // - `plain_v2` -> call `test_read_batch_general` with data page v2 and plain encoding
    // - `dict_v1` -> call `test_read_batch_general` with data page v1 + dictionary page
    // - `dict_v2` -> call `test_read_batch_general` with data page v2 + dictionary page
    //
    // And even higher level wrappers that simplify testing of almost the same test cases:
    // - `get_test_int32_type`, provides dummy schema type
    // - `get_test_int64_type`, provides dummy schema type
    // - `test_read_batch_int32`, wrapper for `read_batch` tests, since they are basically
    //   the same, just different def/rep levels and batch size.
    //
    // # Page assembly
    //
    // Page construction and generation of values, definition and repetition levels
    // happens in `make_pages` function.
    // All values are randomly generated based on provided min/max, levels are calculated
    // based on provided max level for column descriptor (which is basically either int32
    // or int64 type in tests) and `levels_per_page` variable.
    //
    // We use `DataPageBuilder` and its implementation `DataPageBuilderImpl` to actually
    // turn values, definition and repetition levels into data pages (either v1 or v2).
    //
    // Those data pages are then stored as part of `TestPageReader` (we just pass vector
    // of generated pages directly), which implements `PageReader` interface.
    //
    // # Comparison
    //
    // This allows us to pass test page reader into column reader, so we can test
    // functionality of column reader - see `test_read_batch`, where we create column
    // reader -> typed column reader, buffer values in `read_batch` method and compare
    // output with generated data.

    // Returns dummy Parquet `Type` for primitive field, because most of our tests use
    // INT32 physical type.
    fn get_test_int32_type() -> SchemaType {
        SchemaType::primitive_type_builder("a", PhysicalType::INT32)
            .with_repetition(Repetition::REQUIRED)
            .with_converted_type(ConvertedType::INT_32)
            .with_length(-1)
            .build()
            .expect("build() should be OK")
    }

    // Returns dummy Parquet `Type` for INT64 physical type.
    fn get_test_int64_type() -> SchemaType {
        SchemaType::primitive_type_builder("a", PhysicalType::INT64)
            .with_repetition(Repetition::REQUIRED)
            .with_converted_type(ConvertedType::INT_64)
            .with_length(-1)
            .build()
            .expect("build() should be OK")
    }

    // Tests `read_batch()` functionality for INT32.
    //
    // This is a high level wrapper on `ColumnReaderTester` that allows us to specify some
    // boilerplate code for setting up definition/repetition levels and column descriptor.
    fn test_read_batch_int32(batch_size: usize, max_def_level: i16, max_rep_level: i16) {
        let primitive_type = get_test_int32_type();

        let desc = Arc::new(ColumnDescriptor::new(
            Arc::new(primitive_type),
            max_def_level,
            max_rep_level,
            ColumnPath::new(Vec::new()),
        ));

        let mut tester = ColumnReaderTester::<Int32Type>::new();
        tester.test_read_batch(
            desc,
            Encoding::RLE_DICTIONARY,
            NUM_PAGES,
            NUM_LEVELS,
            batch_size,
            i32::MIN,
            i32::MAX,
            false,
        );
    }

    struct ColumnReaderTester<T: DataType>
    where
        T::T: PartialOrd + SampleUniform + Copy,
    {
        rep_levels: Vec<i16>,
        def_levels: Vec<i16>,
        values: Vec<T::T>,
    }

    impl<T: DataType> ColumnReaderTester<T>
    where
        T::T: PartialOrd + SampleUniform + Copy,
    {
        pub fn new() -> Self {
            Self {
                rep_levels: Vec::new(),
                def_levels: Vec::new(),
                values: Vec::new(),
            }
        }

        // Method to generate and test data pages v1
        fn plain_v1(
            &mut self,
            desc: ColumnDescPtr,
            num_pages: usize,
            num_levels: usize,
            batch_size: usize,
            min: T::T,
            max: T::T,
        ) {
            self.test_read_batch_general(
                desc,
                Encoding::PLAIN,
                num_pages,
                num_levels,
                batch_size,
                min,
                max,
                false,
            );
        }

        // Method to generate and test data pages v2
        fn plain_v2(
            &mut self,
            desc: ColumnDescPtr,
            num_pages: usize,
            num_levels: usize,
            batch_size: usize,
            min: T::T,
            max: T::T,
        ) {
            self.test_read_batch_general(
                desc,
                Encoding::PLAIN,
                num_pages,
                num_levels,
                batch_size,
                min,
                max,
                true,
            );
        }

        // Method to generate and test dictionary page + data pages v1
        fn dict_v1(
            &mut self,
            desc: ColumnDescPtr,
            num_pages: usize,
            num_levels: usize,
            batch_size: usize,
            min: T::T,
            max: T::T,
        ) {
            self.test_read_batch_general(
                desc,
                Encoding::RLE_DICTIONARY,
                num_pages,
                num_levels,
                batch_size,
                min,
                max,
                false,
            );
        }

        // Method to generate and test dictionary page + data pages v2
        fn dict_v2(
            &mut self,
            desc: ColumnDescPtr,
            num_pages: usize,
            num_levels: usize,
            batch_size: usize,
            min: T::T,
            max: T::T,
        ) {
            self.test_read_batch_general(
                desc,
                Encoding::RLE_DICTIONARY,
                num_pages,
                num_levels,
                batch_size,
                min,
                max,
                true,
            );
        }

        // Helper function for the general case of `read_batch()` where `values`,
        // `def_levels` and `rep_levels` are always provided with enough space.
        #[allow(clippy::too_many_arguments)]
        fn test_read_batch_general(
            &mut self,
            desc: ColumnDescPtr,
            encoding: Encoding,
            num_pages: usize,
            num_levels: usize,
            batch_size: usize,
            min: T::T,
            max: T::T,
            use_v2: bool,
        ) {
            self.test_read_batch(
                desc, encoding, num_pages, num_levels, batch_size, min, max, use_v2,
            );
        }

        // Helper function to test `read_batch()` method with custom buffers for values,
        // definition and repetition levels.
        #[allow(clippy::too_many_arguments)]
        fn test_read_batch(
            &mut self,
            desc: ColumnDescPtr,
            encoding: Encoding,
            num_pages: usize,
            num_levels: usize,
            batch_size: usize,
            min: T::T,
            max: T::T,
            use_v2: bool,
        ) {
            let mut pages = VecDeque::new();
            make_pages::<T>(
                desc.clone(),
                encoding,
                num_pages,
                num_levels,
                min,
                max,
                &mut self.def_levels,
                &mut self.rep_levels,
                &mut self.values,
                &mut pages,
                use_v2,
            );
            let max_def_level = desc.max_def_level();
            let max_rep_level = desc.max_rep_level();
            let page_reader = InMemoryPageReader::new(pages);
            let column_reader: ColumnReader = get_column_reader(desc, Box::new(page_reader));
            let mut typed_column_reader = get_typed_column_reader::<T>(column_reader);

            let mut values = Vec::new();
            let mut def_levels = Vec::new();
            let mut rep_levels = Vec::new();

            let mut curr_values_read = 0;
            let mut curr_levels_read = 0;
            loop {
                let (_, values_read, levels_read) = typed_column_reader
                    .read_records(
                        batch_size,
                        Some(&mut def_levels),
                        Some(&mut rep_levels),
                        &mut values,
                    )
                    .expect("read_batch() should be OK");

                curr_values_read += values_read;
                curr_levels_read += levels_read;

                if values_read == 0 && levels_read == 0 {
                    break;
                }
            }

            assert_eq!(values, self.values, "values content doesn't match");

            if max_def_level > 0 {
                assert_eq!(
                    def_levels, self.def_levels,
                    "definition levels content doesn't match"
                );
            }

            if max_rep_level > 0 {
                assert_eq!(
                    rep_levels, self.rep_levels,
                    "repetition levels content doesn't match"
                );
            }

            assert!(
                curr_levels_read >= curr_values_read,
                "expected levels read to be greater than values read"
            );
        }
    }
}<|MERGE_RESOLUTION|>--- conflicted
+++ resolved
@@ -571,28 +571,6 @@
     }
 
     /// Check whether there is more data to read from this column,
-<<<<<<< HEAD
-    /// If the current page is fully decoded, this will NOT load the next page
-    /// into the buffer
-    #[inline]
-    pub(crate) fn peek_next(&mut self) -> Result<bool> {
-        if self.num_buffered_values == 0
-            || self.num_buffered_values == self.num_decoded_values
-        {
-            // TODO: should we return false if read_new_page() = true and
-            // num_buffered_values = 0?
-            match self.page_reader.peek_next_page()? {
-                Some(next_page) => Ok(next_page.num_rows != 0),
-                None => Ok(false),
-            }
-        } else {
-            Ok(true)
-        }
-    }
-
-    /// Check whether there is more data to read from this column,
-=======
->>>>>>> 50e9e492
     /// If the current page is fully decoded, this will load the next page
     /// (if it exists) into the buffer
     #[inline]
